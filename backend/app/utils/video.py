--- conflicted
+++ resolved
@@ -11,25 +11,6 @@
 from ..services.video_service import VideoService
 from . import state
 
-<<<<<<< HEAD
-import random
-
-# Public-domain sample videos that will be duplicated to generate additional files.
-SAMPLE_URLS = [
-    "https://www.w3schools.com/html/mov_bbb.mp4",  # Big Buck Bunny (W3Schools)
-    "https://www.w3schools.com/html/movie.mp4",     # Bear (W3Schools)
-    "https://sample-videos.com/video321/mp4/720/big_buck_bunny_720p_1mb.mp4",
-    "https://sample-videos.com/video321/mp4/720/big_buck_bunny_720p_2mb.mp4",
-    "https://sample-videos.com/video321/mp4/720/big_buck_bunny_720p_5mb.mp4",
-]
-
-# Directory: backend/static/videos  (created at runtime if needed)
-BACKEND_ROOT = Path(__file__).resolve().parent.parent.parent
-STATIC_DIR = BACKEND_ROOT / "static"
-VIDEOS_DIR = STATIC_DIR / "videos"
-MASTER_SAMPLES = [VIDEOS_DIR / f"_sample_master_{i}.mp4" for i in range(len(SAMPLE_URLS))]
-=======
-
 logger = logging.getLogger(__name__)
 
 # Directory: root/storage  (created at runtime if needed)
@@ -40,7 +21,6 @@
 
 # In-memory video generation status tracking
 video_generation_status = {}
->>>>>>> faa71448
 
 
 def _ensure_dirs() -> None:
@@ -49,40 +29,8 @@
     AUDIO_DIR.mkdir(parents=True, exist_ok=True)
 
 
-<<<<<<< HEAD
-def _ensure_master_samples() -> None:
-    """Download each sample video once so that subsequent copies are quick."""
-    _ensure_dirs()
-    for url, path in zip(SAMPLE_URLS, MASTER_SAMPLES):
-        if not path.exists():
-            urllib.request.urlretrieve(url, path)
-
-
-def save_fake_videos(count: int = 2, base_url: str | None = None) -> List[str]:
-    """Save *count* fake videos under *static/videos* and return their URLs."""
-    _ensure_master_samples()
-    urls: List[str] = []
-    for _ in range(count):
-        filename = f"{uuid4().hex}.mp4"
-        dest_path = VIDEOS_DIR / filename
-        # choose random master sample file to duplicate
-        master_path = random.choice(MASTER_SAMPLES)
-        shutil.copyfile(master_path, dest_path)
-        # URL that the frontend can fetch via FastAPI static handler
-        path_part = f"/static/videos/{filename}"
-        if base_url:
-            urls.append(f"{base_url}{path_part}")
-        else:
-            urls.append(path_part)
-    return urls
-
-
-def generate_and_store_videos(count: int = 2, topics=None, base_url: str | None = None) -> List[VideoResponse]:
-    """Generate *count* videos, store them in memory and on disk, and return them."""
-=======
 async def generate_and_store_videos(count: int = 2, topics=None, base_url: str | None = None) -> list[VideoResponse]:
     """Generate *count* videos with real audio, store them in memory and on disk, and return them."""
->>>>>>> faa71448
     topics = topics or ["your chosen topic"]
     _ensure_dirs()
 
@@ -250,12 +198,10 @@
         })
 
 
-<<<<<<< HEAD
 def get_sample_video() -> str:
     """Return a random placeholder video URL from SAMPLE_URLS."""
     return random.choice(SAMPLE_URLS)
-=======
+
 def get_video_status(video_id: str) -> dict | None:
     """Get the status of a video generation task."""
-    return video_generation_status.get(video_id)
->>>>>>> faa71448
+    return video_generation_status.get(video_id)