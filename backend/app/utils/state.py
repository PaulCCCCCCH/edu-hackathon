--- conflicted
+++ resolved
@@ -1,19 +1,11 @@
 """Simple in-memory state shared across routers."""
 
-<<<<<<< HEAD
 from typing import Optional, List
-=======
->>>>>>> 3aec35bf
-
 from ..schemas import UserBackground, VideoResponse
 
 
 # This will reset whenever the server restarts
-<<<<<<< HEAD
 user_background: Optional[UserBackground] = None
 
 # Holds generated videos (saved as VideoResponse objects) for the current runtime
-video_memory: List[VideoResponse] = []
-=======
-user_background: UserBackground | None = None
->>>>>>> 3aec35bf
+video_memory: List[VideoResponse] = []